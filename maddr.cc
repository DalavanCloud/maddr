--- conflicted
+++ resolved
@@ -180,14 +180,8 @@
   Stream in(data, len);
 
   uint32_t unit_length;
-<<<<<<< HEAD
   check(in.read_initial_length(&unit_length));
-=======
-  check(in.read_uint32(&unit_length));
-  if (unit_length == 0xFFFFFFFF)
-    fatal("dwarf64 unimplemented");
   int end = in.ofs_ + unit_length;
->>>>>>> 3e77bf4b
   uint16_t version;
   check(in.read_uint16(&version));
   uint32_t header_length;
@@ -477,7 +471,7 @@
     if (map.lookup(address, &file, &line))
       printf("%s:%d\n", file.c_str(), line);
     else
-      printf("unknown\n");
+      printf("??:0\n");
   }
 }
 
@@ -509,25 +503,8 @@
   if (!shdr_aranges)
     fatal("couldn't find .debug_aranges");
 
-<<<<<<< HEAD
   ArangesMap map;
   map.load(&data[shdr_aranges->sh_offset], shdr_aranges->sh_size);
-=======
-  AddressMap map;
-  map.load(&data[shdr_lines->sh_offset], shdr_lines->sh_size);
-  //map.dump();
-
-  char buf[1024];
-  while (fgets(buf, sizeof(buf), stdin)) {
-    long long address = strtoll(buf, NULL, 16);
-
-    std::string file; int line;
-    if (map.lookup(address, &file, &line))
-      printf("%s:%d\n", file.c_str(), line);
-    else
-      printf("??:0\n");
-  }
->>>>>>> 3e77bf4b
 
   return 0;
 }